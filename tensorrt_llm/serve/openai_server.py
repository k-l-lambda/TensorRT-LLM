#!/usr/bin/env python
import asyncio
import signal
import traceback
from contextlib import asynccontextmanager
from http import HTTPStatus
from pathlib import Path
import time
from typing import AsyncGenerator, AsyncIterator, List, Optional, Tuple

import uvicorn
from fastapi import FastAPI, Request
from fastapi.exceptions import RequestValidationError
from fastapi.responses import JSONResponse, Response, StreamingResponse
from transformers import AutoConfig, AutoProcessor

# yapf: disable
from tensorrt_llm.executor import CppExecutorError
from tensorrt_llm.executor.postproc_worker import PostprocParams
from tensorrt_llm.inputs import prompt_inputs
from tensorrt_llm.llmapi import LLM
from tensorrt_llm.llmapi.llm import RequestOutput
from tensorrt_llm.logger import logger
from tensorrt_llm.serve.chat_utils import (ConversationMessage,
                                           apply_chat_template,
                                           parse_chat_messages_coroutines)
from tensorrt_llm.serve.openai_protocol import (ChatCompletionRequest,
                                                ChatCompletionResponse,
                                                CompletionRequest,
                                                CompletionResponse,
                                                CompletionResponseChoice,
                                                ErrorResponse, ModelCard,
                                                ModelList, UsageInfo,
                                                to_llm_disaggregated_params)
from tensorrt_llm.serve.postprocess_handlers import (
    ChatPostprocArgs, CompletionPostprocArgs, chat_response_post_processor,
    chat_stream_post_processor, completion_response_post_processor,
    completion_stream_post_processor)
from tensorrt_llm.serve.tool_call_manager import ToolCallManager
from tensorrt_llm.version import __version__ as VERSION
from tensorrt_llm.serve.metrics import TensorRTMetrics
from tensorrt_llm.serve.metrics.prometheus_server import PrometheusServer

from .._utils import nvtx_mark

# yapf: enale
TIMEOUT_KEEP_ALIVE = 5  # seconds.

import os
ERROR_LOG_PATH = os.path.expanduser('~/.cache/trtllm-error.log')


class OpenAIServer:

    def __init__(self,
                 llm: LLM,
                 model: str,
                 tool_parser: str,
                 server_role: Optional["ServerRole"],
                 metadata_server_cfg: "MetadataServerConfig",
                 prometheus_port: int = None):
        self.llm = llm
        self.tokenizer = llm.tokenizer
        #self.metadata_server = create_metadata_server(metadata_server_cfg)
        self.server_role = server_role
        self.binding_addr = None  # Will be set in __call__
        self.tool_parser = tool_parser
        self.metrics = TensorRTMetrics(model_name=model, llm=llm)
        self.prometheus_server = PrometheusServer(port=prometheus_port) if prometheus_port else None

        # Initialize tool call manager
        self.tool_call_manager = ToolCallManager(self.tokenizer, self.tool_parser)
        hf_tokenizer_path = llm._hf_model_dir or self.tokenizer.tokenizer.name_or_path
        trust_remote_code = llm.args.trust_remote_code
        try:
            self.processor = AutoProcessor.from_pretrained(hf_tokenizer_path, trust_remote_code=trust_remote_code)
            self.model_config = AutoConfig.from_pretrained(hf_tokenizer_path)
        except Exception:
            logger.debug("Failed to load AutoProcessor or AutoConfig for %s", hf_tokenizer_path)
            self.processor = None
            self.model_config = None

        model_dir = Path(model)
        if model_dir.exists() and model_dir.is_dir():
            self.model = model_dir.name
        else:
            self.model = model

        @asynccontextmanager
        async def lifespan(app: FastAPI):
            # terminate rank0 worker
            yield
            self.llm.shutdown()

        self.app = FastAPI(lifespan=lifespan)

        @self.app.exception_handler(RequestValidationError)
        async def validation_exception_handler(_, exc):
            return self.create_error_response(message=str(exc))

        self.register_routes()

        self.last_yield_time = time.time()
        self.last_request_time = self.last_yield_time

        # Delete error log file if it exists
        if os.path.exists(ERROR_LOG_PATH):
            try:
                os.remove(ERROR_LOG_PATH)
            except Exception as e:
                pass

    async def await_disconnected(self, raw_request: Request, promise):
        while not await raw_request.is_disconnected():
            await asyncio.sleep(1)
        if not promise.finished:
            promise.abort()
            logger.info(
                f"{raw_request.client} is disconnected, abort {promise.request_id}")
<<<<<<< HEAD
            self.num_pending_generator -= 1
=======
            self.metrics.track_request_completion(promise.request_id, finish_reason="disconnected")
>>>>>>> 42c12405

    @property
    def postproc_worker_enabled(self) -> bool:
        return True if self.llm.args.num_postprocess_workers > 0 else False

    @staticmethod
    def create_error_response(
            message: str,
            err_type: str = "BadRequestError",
            status_code: HTTPStatus = HTTPStatus.BAD_REQUEST) -> ErrorResponse:
        error_response = ErrorResponse(message=message,
                                       type=err_type,
                                       code=status_code.value)
        return JSONResponse(content=error_response.model_dump(),
                            status_code=error_response.code)


    def register_routes(self):
        self.app.add_api_route("/health", self.health, methods=["GET"])
        self.app.add_api_route("/version", self.version, methods=["GET"])
        self.app.add_api_route("/v1/models", self.get_model, methods=["GET"])
        # TODO: the metrics endpoint only reports iteration stats, not the runtime stats for now
        self.app.add_api_route("/metrics", self.get_iteration_stats, methods=["GET"])
        # TODO: workaround before ETCD support
        self.app.add_api_route("/kv_cache_events", self.get_kv_cache_events, methods=["POST"])
        self.app.add_api_route("/v1/completions",
                               self.openai_completion,
                               methods=["POST"])
        self.app.add_api_route("/v1/chat/completions",
                               self.openai_chat,
                               methods=["POST"])

    async def health(self) -> Response:
        # check error log
        if os.path.exists(ERROR_LOG_PATH):
            mtime = os.path.getmtime(ERROR_LOG_PATH)
            if time.time() - mtime < 1800:
                with open(ERROR_LOG_PATH, "r") as f:
                    lines = f.readlines()
                    last_line = lines[-1].strip() if lines else ""
                    logger.error(f'Fatal error from worker detected: {last_line}', )
                    time.sleep(1)
                    os._exit(-1)
                return Response(content=last_line, status_code=500)

        # Check for pending requests and yield timeout
        waiting_time = 0
        active_requests = self.metrics._active_requests
        if active_requests > 0:
            waiting_time = time.time() - self.last_yield_time
<<<<<<< HEAD
            request_post_time = self.last_request_time - self.last_yield_time
            if request_post_time > 1 and self.num_pending_generator > 1 and waiting_time > 300:
                logger.error(
                    f"Critical timeout, pending generators: {self.num_pending_generator}, waiting timeout: {waiting_time:.4f}, {request_post_time:.4f}."
                )
                time.sleep(1)
                os._exit(-1)
            elif request_post_time > 1 and self.num_pending_generator > 1 and waiting_time > 1:
                logger.warning(
                    f"Pending generators: {self.num_pending_generator}, waiting timeout: {waiting_time:.4f}, {request_post_time:.4f}."
                )
=======
            if waiting_time > 60:
                logger.error(f"Critical timeout, pending requests: {active_requests}, waiting timeout: {waiting_time}.")

                time.sleep(1)
                os._exit(-1)
            elif active_requests > 1 and waiting_time > 1:
                logger.warning(f"Pending requests: {active_requests}, waiting timeout: {waiting_time}.")
>>>>>>> 42c12405
                return Response(
                    content=f"Pending request timeout, {waiting_time} seconds.",
                    status_code=500,
                )
            else:
<<<<<<< HEAD
                logger.info(f"Pending generators: {self.num_pending_generator}, waiting time: {waiting_time:.4f}s. ({request_post_time:.4f}s)")
=======
                logger.info(f"Pending requests: {active_requests}, waiting time: {waiting_time} seconds.")
>>>>>>> 42c12405

        return Response(status_code=200)

    async def version(self) -> JSONResponse:
        ver = {"version": VERSION}
        return JSONResponse(content=ver)

    async def get_model(self) -> JSONResponse:
        model_list = ModelList(data=[ModelCard(id=self.model)])
        return JSONResponse(content=model_list.model_dump())

    async def get_iteration_stats(self) -> JSONResponse:
        stats = []
        async for stat in self.llm.get_stats_async(2):
            stats.append(stat)
        return JSONResponse(content=stats)

    async def get_kv_cache_events(self) -> JSONResponse:
        events = []
        try:
            async for event in self.llm.get_kv_cache_events_async(2):
                events.append(event)
        except IndexError:
            # queue is empty, no more events
            pass
        return JSONResponse(content=events)

    async def openai_chat(self, request: ChatCompletionRequest, raw_request: Request) -> Response:

        def get_role() -> str:
            if request.add_generation_prompt:
                role = "assistant"
            else:
                role = request.messages[-1]["role"]
            return role

        async def chat_stream_generator(
                promise: RequestOutput, postproc_params: PostprocParams) -> AsyncGenerator[str, None]:
            if not self.postproc_worker_enabled:
                post_processor, args = postproc_params.post_processor, postproc_params.postproc_args

            prompt_tokens_len = len(promise.prompt_token_ids)
            logger.info(f">> {prompt_tokens_len=}")

            self.metrics.track_first_token(request_id)
            token_count = 0

            async for res in promise:
                pp_results = res.outputs[0]._postprocess_result if self.postproc_worker_enabled else post_processor(res, args)
                for pp_res in pp_results:
                    self.metrics.track_token_generation(request_id, len(promise.outputs[0].token_ids))
                    yield pp_res
                    self.last_yield_time = time.time()

            finish_reason = "stop"
            if promise.outputs:
                finish_reason = promise.outputs[0].finish_reason or "stop"
            self.metrics.track_request_completion(request_id,
                                                  prompt_tokens=len(promise.prompt_token_ids),
                                                  generation_tokens=token_count,
                                                  finish_reason=finish_reason)

            yield f"data: [DONE]\n\n"
            nvtx_mark("generation ends")
<<<<<<< HEAD
            self.num_pending_generator -= 1
=======
>>>>>>> 42c12405

            logger.info(f"<< {prompt_tokens_len}:{token_count}")

        async def create_chat_response(
                promise: RequestOutput, postproc_params: PostprocParams) -> ChatCompletionResponse:
            await promise.aresult()
            self.last_yield_time = time.time()
            if self.postproc_worker_enabled:
                return promise.outputs[0]._postprocess_result
            else:
                post_processor, args = postproc_params.post_processor, postproc_params.postproc_args
                chat_response = post_processor(promise, args)

            chat_response.prompt_token_ids = promise.prompt_token_ids
            finish_reason = "stop"
            if chat_response.choices:
                finish_reason = chat_response.choices[0].finish_reason or "stop"
            self.metrics.track_request_completion(request_id,
                                                  prompt_tokens=chat_response.usage.prompt_tokens,
                                                  generation_tokens=chat_response.usage.completion_tokens,
                                                  finish_reason=finish_reason)

            # Process tool calls if tools are available and no tool calls were found
            if (request.tools and len(request.tools) > 0 and 
                chat_response.choices and len(chat_response.choices) > 0):
                
                for choice in chat_response.choices:
                    if not choice.message.tool_calls or len(choice.message.tool_calls) == 0:
                        # Use tool manager to extract tool calls from content
                        try:
                            tool_result = self.tool_call_manager.extract_tool_calls(
                                choice.message.content or "", request
                            )
                            if tool_result["tools_called"]:
                                choice.message.tool_calls = tool_result["tool_calls"]
                                choice.message.content = tool_result["content"] or ""
                                logger.info(f"Tool manager extracted {len(tool_result['tool_calls'])} tool calls using {tool_result['parser_used']} parser")
                        except Exception as e:
                            logger.warning(f"Tool call extraction failed: {e}")

            self.num_pending_generator -= 1

            # Add prompt_tokens_ids to the response
            #chat_response.prompt_token_ids = promise.prompt_token_ids
            return chat_response

        try:
            conversation: List[ConversationMessage] = []
            tool_dicts = None if request.tools is None else [
                tool.model_dump() for tool in request.tools
            ]
            sampling_params = request.to_sampling_params()
            postproc_args = ChatPostprocArgs.from_request(request)
            disaggregated_params = to_llm_disaggregated_params(request.disaggregated_params)

            conversation, mm_coroutines = parse_chat_messages_coroutines(request.messages, self.model_config)

            prompt: str = apply_chat_template(
                tokenizer=self.tokenizer,
                processor=self.processor,
                conversation=conversation,
                add_generation_prompt=request.add_generation_prompt,
                tools=tool_dicts,
                documents=request.documents,
                chat_template=request.chat_template,
                chat_template_kwargs=request.chat_template_kwargs or {},
            )
            prompt = prompt_inputs(prompt)

            mm_data = await mm_coroutines
            if mm_data is not None:
                prompt["multi_modal_data"] = mm_data

            postproc_args.reasoning_parser = self.llm.args.reasoning_parser
            if conversation and conversation[-1].get(
                    "content") and conversation[-1].get("role") == get_role():
                postproc_args.last_message_content = conversation[-1]["content"]
            postproc_params = PostprocParams(
                post_processor=chat_stream_post_processor
                if request.stream else chat_response_post_processor,
                postproc_args=postproc_args,
            )

            promise = self.llm.generate_async(
                inputs=prompt,
                sampling_params=sampling_params,
                _postproc_params=postproc_params if self.postproc_worker_enabled else None,
                streaming=request.stream,
                disaggregated_params=disaggregated_params
            )
<<<<<<< HEAD
            self.num_pending_generator += 1
            self.last_request_time = time.time()
=======
            request_id = promise.request_id
            self.metrics.track_request_start(promise.request_id, request.max_completion_tokens)
>>>>>>> 42c12405
            asyncio.create_task(self.await_disconnected(raw_request, promise))
            if not self.postproc_worker_enabled:
                postproc_args.tokenizer = self.tokenizer
                postproc_args.num_prompt_tokens = len(promise.prompt_token_ids)

            if request.stream:
                response_generator = chat_stream_generator(promise, postproc_params)
                return StreamingResponse(content=response_generator,
                                         media_type="text/event-stream")
            else:
                response = await create_chat_response(promise, postproc_params)
                return JSONResponse(content=response.model_dump())
        except CppExecutorError as e:
            # If internal executor error is raised, shutdown the server
            self.metrics.track_error(request_id, "CppExecutorError")
            signal.raise_signal(signal.SIGINT)
<<<<<<< HEAD

            self.num_pending_generator -= 1
        except Exception as e:
            import traceback
            error_stack = traceback.format_exc()
            print('Error stack:\n', error_stack)

            self.num_pending_generator -= 1
=======
            raise e
        except Exception as e:
            self.metrics.track_error(request_id, type(e).__name__)
            traceback.print_exc()
>>>>>>> 42c12405
            return self.create_error_response(str(e))

    async def openai_completion(self, request: CompletionRequest, raw_request: Request) -> Response:

        prompts = []

        def merge_promises(
            promises: List[RequestOutput],
            postproc_params_collections: List[Optional[PostprocParams]]
        ) -> AsyncIterator[Tuple[RequestOutput, Optional[PostprocParams]]]:
            outputs = asyncio.Queue()
            finished = [False] * len(promises)

            async def producer(i: int, promise: RequestOutput, postproc_params: Optional[PostprocParams]):
                async for output in promise:
                    await outputs.put((output, postproc_params))
                finished[i] = True

            _tasks = [
                asyncio.create_task(producer(i, promise, postproc_params))
                for i, (promise, postproc_params) in enumerate(zip(promises, postproc_params_collections))
            ]

            async def consumer():
                while not all(finished) or not outputs.empty():
                    item = await outputs.get()
                    yield item
                await asyncio.gather(*_tasks)

            return consumer()

        generate_length_recorder = {}
        prompt_length_recorder = {}
        async def create_completion_generator(
                generator: AsyncIterator[Tuple[RequestOutput, Optional[PostprocParams]]]):
<<<<<<< HEAD
=======
            total_tokens = 0
>>>>>>> 42c12405
            async for request_output, postproc_params in generator:
                rid = request_output.request_id
                prompt_length_recorder[rid] = len(request_output.prompt_token_ids)
                generate_length_recorder[rid] = len(request_output.outputs[0].token_ids)
                if not self.postproc_worker_enabled:
                    post_processor, args = postproc_params.post_processor, postproc_params.postproc_args
                    pp_result = post_processor(request_output, args)
                else:
                    pp_result = request_output.outputs[0]._postprocess_result
                for pp_res in pp_result:
                    # total_tokens += 1	# TODO: plus 1 is wrong for speculative decoding
                    yield pp_res
                    self.last_yield_time = time.time()
<<<<<<< HEAD
            yield f"data: [DONE]\n\n"
            self.num_pending_generator -= len(prompts)
=======
>>>>>>> 42c12405

            for rid in generate_length_recorder.keys():
               self.metrics.track_request_completion(rid, prompt_tokens=prompt_length_recorder[rid], generation_tokens=generate_length_recorder[rid], finish_reason="stop")
            yield f"data: [DONE]\n\n"
        async def create_completion_response(
                generator: AsyncIterator[Tuple[RequestOutput, Optional[PostprocParams]]]) -> CompletionResponse:
            all_choices: List[CompletionResponseChoice] = []
            num_prompt_tokens = num_gen_tokens = 0
            async for request_output, postproc_params in generator:
                pp_result: CompletionResponse
                if not self.postproc_worker_enabled:
                    post_processor, args = postproc_params.post_processor, postproc_params.postproc_args
                    pp_result = post_processor(request_output, args)
                else:
                    pp_result = request_output.outputs[0]._postprocess_result

                rid = request_output.request_id
                prompt_length_recorder[rid] = len(request_output.prompt_token_ids)
                generate_length_recorder[rid] = len(request_output.outputs[0].token_ids)

                choices, usage = pp_result.choices, pp_result.usage
                all_choices.extend(choices)
                num_prompt_tokens += usage.prompt_tokens
                num_gen_tokens += usage.completion_tokens
                self.last_yield_time = time.time()

            usage_info = UsageInfo(
                prompt_tokens=num_prompt_tokens,
                completion_tokens=num_gen_tokens,
                total_tokens=num_gen_tokens + num_prompt_tokens,
            )
            response = CompletionResponse(
                model=self.model,
                choices=all_choices,
                usage=usage_info,
            )
<<<<<<< HEAD
            self.num_pending_generator -= len(prompts)
=======

            for rid in generate_length_recorder.keys():
               self.metrics.track_request_completion(
                   rid,
                   prompt_tokens=prompt_length_recorder[rid],
                   generation_tokens=generate_length_recorder[rid],
                   finish_reason="stop",
               )
>>>>>>> 42c12405
            return response

        try:
            if isinstance(request.prompt, str) or \
                (isinstance(request.prompt, list) and isinstance(request.prompt[0], int)):
                prompts = [request.prompt]
            else:
                prompts = request.prompt

            promises: List[RequestOutput] = []
            postproc_params_collection: List[Optional[PostprocParams]] = []
            sampling_params = request.to_sampling_params()
            disaggregated_params = to_llm_disaggregated_params(request.disaggregated_params)
            for idx, prompt in enumerate(prompts):
                postproc_args = CompletionPostprocArgs.from_request(request)
                postproc_args.prompt_idx = idx
                if request.echo:
                    postproc_args.prompt = prompt
                postproc_params = PostprocParams(
                    post_processor=completion_stream_post_processor
                    if request.stream else completion_response_post_processor,
                    postproc_args=postproc_args,
                )
                promise = self.llm.generate_async(
                    inputs=prompt,
                    sampling_params=sampling_params,
                    _postproc_params=postproc_params,
                    streaming=request.stream,
                    disaggregated_params=disaggregated_params
                )
<<<<<<< HEAD
                self.num_pending_generator += 1
=======
                # print(f"Request ID: {promise.request_id}, Prompt: {prompt}")

                self.metrics.track_request_start(promise.request_id, request.max_tokens)
>>>>>>> 42c12405
                asyncio.create_task(self.await_disconnected(raw_request, promise))
                if not self.postproc_worker_enabled:
                    postproc_args.tokenizer = self.tokenizer
                    postproc_args.num_prompt_tokens = len(promise.prompt_token_ids)
                promises.append(promise)
                postproc_params_collection.append(None if self.postproc_worker_enabled else postproc_params)
            self.last_request_time = time.time()

            generator = merge_promises(promises, postproc_params_collection)
            if request.stream:
                response_generator = create_completion_generator(
                    generator)
                return StreamingResponse(content=response_generator,
                                            media_type="text/event-stream")
            else:
                response = await create_completion_response(
                    generator)
                return JSONResponse(content=response.model_dump())
        except CppExecutorError as e:
            # If internal executor error is raised, shutdown the server
            for request_id in generate_length_recorder.keys():
                self.metrics.track_error(request_id, "CppExecutorError")
            signal.raise_signal(signal.SIGINT)
<<<<<<< HEAD
            self.num_pending_generator -= len(prompts)
=======
            raise e
>>>>>>> 42c12405
        except Exception as e:
            for request_id in generate_length_recorder.keys():
                self.metrics.track_error(request_id, type(e).__name__)
            traceback.print_exc()
            self.num_pending_generator -= len(prompts)
            return self.create_error_response(str(e))

    async def __call__(self, host, port):
        if self.prometheus_server is not None:
            self.prometheus_server.start()

        config = uvicorn.Config(self.app,
                                host=host,
                                port=port,
                                log_level="info",
                                timeout_keep_alive=TIMEOUT_KEEP_ALIVE)
        await uvicorn.Server(config).serve()<|MERGE_RESOLUTION|>--- conflicted
+++ resolved
@@ -117,11 +117,7 @@
             promise.abort()
             logger.info(
                 f"{raw_request.client} is disconnected, abort {promise.request_id}")
-<<<<<<< HEAD
-            self.num_pending_generator -= 1
-=======
             self.metrics.track_request_completion(promise.request_id, finish_reason="disconnected")
->>>>>>> 42c12405
 
     @property
     def postproc_worker_enabled(self) -> bool:
@@ -172,37 +168,23 @@
         active_requests = self.metrics._active_requests
         if active_requests > 0:
             waiting_time = time.time() - self.last_yield_time
-<<<<<<< HEAD
             request_post_time = self.last_request_time - self.last_yield_time
-            if request_post_time > 1 and self.num_pending_generator > 1 and waiting_time > 300:
+            if request_post_time > 1 and active_requests > 1 and waiting_time > 300:
                 logger.error(
-                    f"Critical timeout, pending generators: {self.num_pending_generator}, waiting timeout: {waiting_time:.4f}, {request_post_time:.4f}."
+                    f"Critical timeout, pending generators: {active_requests}, waiting timeout: {waiting_time:.4f}, {request_post_time:.4f}."
                 )
                 time.sleep(1)
                 os._exit(-1)
-            elif request_post_time > 1 and self.num_pending_generator > 1 and waiting_time > 1:
+            elif request_post_time > 1 and active_requests > 1 and waiting_time > 1:
                 logger.warning(
-                    f"Pending generators: {self.num_pending_generator}, waiting timeout: {waiting_time:.4f}, {request_post_time:.4f}."
+                    f"Pending generators: {active_requests}, waiting timeout: {waiting_time:.4f}, {request_post_time:.4f}."
                 )
-=======
-            if waiting_time > 60:
-                logger.error(f"Critical timeout, pending requests: {active_requests}, waiting timeout: {waiting_time}.")
-
-                time.sleep(1)
-                os._exit(-1)
-            elif active_requests > 1 and waiting_time > 1:
-                logger.warning(f"Pending requests: {active_requests}, waiting timeout: {waiting_time}.")
->>>>>>> 42c12405
                 return Response(
                     content=f"Pending request timeout, {waiting_time} seconds.",
                     status_code=500,
                 )
             else:
-<<<<<<< HEAD
-                logger.info(f"Pending generators: {self.num_pending_generator}, waiting time: {waiting_time:.4f}s. ({request_post_time:.4f}s)")
-=======
-                logger.info(f"Pending requests: {active_requests}, waiting time: {waiting_time} seconds.")
->>>>>>> 42c12405
+                logger.info(f"Pending requests: {active_requests}, waiting time: {waiting_time:.4f}s, ({request_post_time:.4f}s)")
 
         return Response(status_code=200)
 
@@ -248,7 +230,6 @@
             logger.info(f">> {prompt_tokens_len=}")
 
             self.metrics.track_first_token(request_id)
-            token_count = 0
 
             async for res in promise:
                 pp_results = res.outputs[0]._postprocess_result if self.postproc_worker_enabled else post_processor(res, args)
@@ -256,6 +237,7 @@
                     self.metrics.track_token_generation(request_id, len(promise.outputs[0].token_ids))
                     yield pp_res
                     self.last_yield_time = time.time()
+            token_count = len(promise.outputs[0].token_ids)
 
             finish_reason = "stop"
             if promise.outputs:
@@ -267,10 +249,6 @@
 
             yield f"data: [DONE]\n\n"
             nvtx_mark("generation ends")
-<<<<<<< HEAD
-            self.num_pending_generator -= 1
-=======
->>>>>>> 42c12405
 
             logger.info(f"<< {prompt_tokens_len}:{token_count}")
 
@@ -311,8 +289,6 @@
                         except Exception as e:
                             logger.warning(f"Tool call extraction failed: {e}")
 
-            self.num_pending_generator -= 1
-
             # Add prompt_tokens_ids to the response
             #chat_response.prompt_token_ids = promise.prompt_token_ids
             return chat_response
@@ -361,13 +337,10 @@
                 streaming=request.stream,
                 disaggregated_params=disaggregated_params
             )
-<<<<<<< HEAD
-            self.num_pending_generator += 1
+
             self.last_request_time = time.time()
-=======
             request_id = promise.request_id
             self.metrics.track_request_start(promise.request_id, request.max_completion_tokens)
->>>>>>> 42c12405
             asyncio.create_task(self.await_disconnected(raw_request, promise))
             if not self.postproc_worker_enabled:
                 postproc_args.tokenizer = self.tokenizer
@@ -384,21 +357,10 @@
             # If internal executor error is raised, shutdown the server
             self.metrics.track_error(request_id, "CppExecutorError")
             signal.raise_signal(signal.SIGINT)
-<<<<<<< HEAD
-
-            self.num_pending_generator -= 1
-        except Exception as e:
-            import traceback
-            error_stack = traceback.format_exc()
-            print('Error stack:\n', error_stack)
-
-            self.num_pending_generator -= 1
-=======
             raise e
         except Exception as e:
             self.metrics.track_error(request_id, type(e).__name__)
             traceback.print_exc()
->>>>>>> 42c12405
             return self.create_error_response(str(e))
 
     async def openai_completion(self, request: CompletionRequest, raw_request: Request) -> Response:
@@ -434,10 +396,6 @@
         prompt_length_recorder = {}
         async def create_completion_generator(
                 generator: AsyncIterator[Tuple[RequestOutput, Optional[PostprocParams]]]):
-<<<<<<< HEAD
-=======
-            total_tokens = 0
->>>>>>> 42c12405
             async for request_output, postproc_params in generator:
                 rid = request_output.request_id
                 prompt_length_recorder[rid] = len(request_output.prompt_token_ids)
@@ -448,14 +406,8 @@
                 else:
                     pp_result = request_output.outputs[0]._postprocess_result
                 for pp_res in pp_result:
-                    # total_tokens += 1	# TODO: plus 1 is wrong for speculative decoding
                     yield pp_res
                     self.last_yield_time = time.time()
-<<<<<<< HEAD
-            yield f"data: [DONE]\n\n"
-            self.num_pending_generator -= len(prompts)
-=======
->>>>>>> 42c12405
 
             for rid in generate_length_recorder.keys():
                self.metrics.track_request_completion(rid, prompt_tokens=prompt_length_recorder[rid], generation_tokens=generate_length_recorder[rid], finish_reason="stop")
@@ -492,9 +444,6 @@
                 choices=all_choices,
                 usage=usage_info,
             )
-<<<<<<< HEAD
-            self.num_pending_generator -= len(prompts)
-=======
 
             for rid in generate_length_recorder.keys():
                self.metrics.track_request_completion(
@@ -503,7 +452,6 @@
                    generation_tokens=generate_length_recorder[rid],
                    finish_reason="stop",
                )
->>>>>>> 42c12405
             return response
 
         try:
@@ -534,13 +482,9 @@
                     streaming=request.stream,
                     disaggregated_params=disaggregated_params
                 )
-<<<<<<< HEAD
-                self.num_pending_generator += 1
-=======
                 # print(f"Request ID: {promise.request_id}, Prompt: {prompt}")
 
                 self.metrics.track_request_start(promise.request_id, request.max_tokens)
->>>>>>> 42c12405
                 asyncio.create_task(self.await_disconnected(raw_request, promise))
                 if not self.postproc_worker_enabled:
                     postproc_args.tokenizer = self.tokenizer
@@ -564,16 +508,11 @@
             for request_id in generate_length_recorder.keys():
                 self.metrics.track_error(request_id, "CppExecutorError")
             signal.raise_signal(signal.SIGINT)
-<<<<<<< HEAD
-            self.num_pending_generator -= len(prompts)
-=======
             raise e
->>>>>>> 42c12405
         except Exception as e:
             for request_id in generate_length_recorder.keys():
                 self.metrics.track_error(request_id, type(e).__name__)
             traceback.print_exc()
-            self.num_pending_generator -= len(prompts)
             return self.create_error_response(str(e))
 
     async def __call__(self, host, port):

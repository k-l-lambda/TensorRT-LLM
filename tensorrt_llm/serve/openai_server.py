--- conflicted
+++ resolved
@@ -261,12 +261,9 @@
 
     async def openai_chat(self, request: ChatCompletionRequest, raw_request: Request) -> Response:
 
-<<<<<<< HEAD
         while self.is_restarting:
             time.sleep(1)
-=======
         request_id = None
->>>>>>> cb215b88
 
         def get_role() -> str:
             if request.add_generation_prompt:
